--- conflicted
+++ resolved
@@ -261,19 +261,6 @@
                             i += 1;
                         }
                     }
-<<<<<<< HEAD
-=======
-                    (&Instr::CreateClosure(class_id),
-                     &Instr::LoadClosure(upvar_nums)) => {
-                        let class = compile_context.get_lambda_class(class_id);
-                        let values = try!(stack.pop_n(upvar_nums as usize));
-                        let instance = Closure {
-                            class: class,
-                            upvars: values,
-                        };
-                        try!(stack.push(instance.into()));
-                    }
->>>>>>> 5cfbbe1a
                     _ => optimized = false,
                 }
 
@@ -392,12 +379,7 @@
                     i = code_pos.wrapping_sub(1);
                     stack_frame = stack.len() as u32 - arg_count as u32;
 
-<<<<<<< HEAD
                     for _ in 0 .. local_defines_count {
-=======
-                    println!("test: {}", local_defines_count);
-                    for _ in 0..local_defines_count {
->>>>>>> 5cfbbe1a
                         try!(stack.push(Value::Int(255)));
                     }
                 }
@@ -894,7 +876,6 @@
         has_rest_params: false,
     });
 
-<<<<<<< HEAD
     vm.load_and_execute(&[
         Instr::CreateClosure(closure_class_id as u32),
         Instr::ExecuteClosure(0), // 0 arguments
@@ -903,17 +884,6 @@
         Instr::Ret
     ], 0).unwrap();
     println!("{:?}", vm.stack);
-=======
-    vm.load_and_execute(&[Instr::CreateClosure(closure_class_id as u32),
-                          Instr::LoadClosure(0), // 0 upvars
-                          Instr::ExecuteClosure(0), // 0 arguments
-                          Instr::Jump(6),
-                          Instr::IntLit(30),
-                          Instr::Ret],
-                        0)
-      .unwrap();
-
->>>>>>> 5cfbbe1a
     let result = vm.stack.pop().unwrap();
     assert_eq!(result, 30.into());
 }
@@ -929,7 +899,6 @@
         has_rest_params: false,
     });
 
-<<<<<<< HEAD
     vm.load_and_execute(&[
         Instr::IntLit(10),
         Instr::CreateClosure(closure_class_id as u32),
@@ -939,18 +908,6 @@
         Instr::MulInt,
         Instr::Ret
     ], 0).unwrap();
-=======
-    vm.load_and_execute(&[Instr::IntLit(10),
-                          Instr::CreateClosure(closure_class_id as u32),
-                          Instr::LoadClosure(0), // 0 upvars
-                          Instr::ExecuteClosure(1), // 1 argument
-                          Instr::Jump(7),
-                          Instr::Dup(0),
-                          Instr::MulInt,
-                          Instr::Ret],
-                        0)
-      .unwrap();
->>>>>>> 5cfbbe1a
 
     let result = vm.stack.pop().unwrap();
     assert_eq!(result, 100.into());
