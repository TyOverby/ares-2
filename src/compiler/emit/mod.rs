mod error;
mod emit_buffer;

use compiler::parse::Ast;
use compiler::binding::{Bound, SymbolBindSource, LambdaBindings};
use compiler::CompileContext;
use vm::{Instr, ClosureClass};

pub use self::error::EmitError;
pub use self::emit_buffer::EmitBuffer;

#[allow(unused_variables)]
pub fn emit<'bound, 'ast: 'bound>(ast: &'bound Bound<'bound, 'ast>,
                    compile_context: &mut CompileContext,
                    out: &mut EmitBuffer,
                    inside_lambda: Option<&LambdaBindings>)
                    -> Result<(), EmitError> {
    match ast {
        &Bound::Block(ref bound_bodies, _) => {
            for body in &bound_bodies[..bound_bodies.len() - 1] {
                try!(emit(body, compile_context, out, inside_lambda));
                out.push(Instr::Pop);
            }
            if let Some(last_body) = bound_bodies.last() {
                try!(emit(last_body, compile_context, out, inside_lambda));
            }
        }
        &Bound::Add(ref operands, _) => {
            for operand in &operands[..] {
                try!(emit(operand, compile_context, out, inside_lambda));
            }
            if operands.len() == 0 {
                out.push(Instr::IntLit(0));
            } else {
                for _ in 0..operands.len() - 1 {
                    out.push(Instr::AddInt);
                }
            }
        }
        &Bound::Literal(ast) => {
            match ast {
                &Ast::IntLit(i, _) => {
                    use std::i32::{MIN, MAX};
                    if i >= MIN as i64 && i <= MAX as i64 {
                        out.push(Instr::IntLit(i as i32));
                    } else {
                        out.push(compile_context.add_constant(i.into()));
                    }
                }
                &Ast::BoolLit(b, _) => {
                    out.push(Instr::BoolLit(b));
                }
                &Ast::StringLit(ref s, _) => {
                    out.push(compile_context.add_constant(s.clone().into()));
                }
                &Ast::FloatLit(f, _) => {
                    out.push(compile_context.add_constant(f.into()));
                }
                _ => panic!("non-literal ast found in Bound::Literal"),
            }
        }
        &Bound::If(ref cond, ref tru, ref fals, _) => {
            let mut true_code = EmitBuffer::new();
            let mut false_code = EmitBuffer::new();

            try!(emit(&**cond, compile_context, out, inside_lambda));

            out.push(Instr::Ifn);
            let (false_pos, fulfill_false) = out.standin();
            out.push_standin(false_pos);

            try!(emit(&**tru, compile_context, &mut true_code, inside_lambda));
            try!(emit(&**fals, compile_context, &mut false_code, inside_lambda));

            // The true branch needs to jump past the end
            // of the false branch.
            let end = out.len() + (true_code.len() + 1) + false_code.len();
            true_code.push(Instr::Jump(end as u32));

            out.merge(true_code);
            let len_with_true_code = out.len();
            out.fulfill(fulfill_false, Instr::Jump(len_with_true_code as u32));
            out.merge(false_code);
        }
<<<<<<< HEAD
        &Bound::Lambda { ref arg_symbols, ref bound_bodies, ref bindings, ..} => {
            const INSTRS_BEFORE_LAMBDA_CODE: u32 = 2;
            let prior_code_len = out.len();

            let closure_class = ClosureClass {
                    code_offset: out.len() as u32 + INSTRS_BEFORE_LAMBDA_CODE,
                    // TODO: take varargs into account
                    arg_count: arg_symbols.len() as u32,
                    local_defines_count: bindings.num_declarations,
                    upvars_count: bindings.num_upvars,
                    has_rest_params: false,
=======
        &Bound::Lambda { ref arg_symbols, ref body, ref bindings, ..} => {
            const INSTRS_BEFORE_LAMBDA_CODE: u32 = 3;
            let prior_code_len = out.len();

            let closure_class = ClosureClass {
                code_offset: out.len() as u32 + INSTRS_BEFORE_LAMBDA_CODE,
                // TODO: take varargs into account
                arg_count: arg_symbols.len() as u32,
                local_defines_count: bindings.num_declarations,
                has_rest_params: false,
>>>>>>> 5cfbbe1a
            };

            let cc_id = compile_context.add_closure_class(closure_class);

            out.push(Instr::CreateClosure(cc_id));
            // TODO: load closure with upvars

            // Standin for the end of the lambda code.
            let (eol_standin, eol_fulfill) = out.standin();
            out.push_standin(eol_standin);

            debug_assert_eq!(prior_code_len + INSTRS_BEFORE_LAMBDA_CODE as usize,
                             out.len());

            try!(emit(body, compile_context, out, Some(bindings)));
            out.push(Instr::Ret);

            let next = out.len() as u32;
            out.fulfill(eol_fulfill, Instr::Jump(next));
        }
        &Bound::List(ref elements, _) => {
            if elements.len() == 0 {
                return Err(EmitError::CallWithEmptyList);
            }
            let funclike = &elements[0];
            let args = &elements[1..];
            for arg in args {
                try!(emit(arg, compile_context, out, inside_lambda));
            }
            try!(emit(funclike, compile_context, out, inside_lambda));
            out.push(Instr::ExecuteClosure(args.len() as u32));
        }
        &Bound::Symbol { symbol, ast, source, } => {
            if let SymbolBindSource::Global(_) = source {
                unimplemented!();
            } else {
                let binder = inside_lambda.unwrap();
                out.push(Instr::Dup(binder.compute_stack_offset(source)));
            }
        }
        &Bound::Define(_, source, value, _) => {
            if let SymbolBindSource::Global(_) = source {
                unimplemented!();
            } else {
                let binder = inside_lambda.unwrap();
                try!(emit(value, compile_context, out, inside_lambda));
                out.push(Instr::DupTop);
                out.push(Instr::Assign(binder.compute_stack_offset(source)));
            }
        }
        &Bound::ListLit(_, _) |
        &Bound::MapLit(_, _) |
        &Bound::Quote {..} => unimplemented!(),
    }
    Ok(())
}

#[cfg(test)]
mod test {
    use vm::{Instr, Value};
    use compiler::parse::{Ast, Span};
    use compiler::CompileContext;
    use vm::SymbolIntern;
    use typed_arena::Arena;

    fn compile_this(ast: &Ast, interner: Option<SymbolIntern>) -> (Vec<Instr>, CompileContext) {
        use compiler::emit::emit;
        use compiler::emit::EmitBuffer;
        use compiler::binding::Bound;
        use vm::SymbolIntern;

        let mut out = EmitBuffer::new();
        let mut compile_context = CompileContext::new();
        let mut bound_arena = Arena::new();
        let mut interner = interner.unwrap_or_else(|| SymbolIntern::new());

        let bound = Bound::bind_top(ast, &mut bound_arena, &mut interner).unwrap();
        emit(&bound, &mut compile_context, &mut out, None).unwrap();
        (out.into_instructions(), compile_context)
    }

    #[test]
    fn test_literal_emit() {
        {
            let ast = Ast::IntLit(5, Span::dummy());
            let (out, _) = compile_this(&ast, None);
            assert_eq!(out, vec![Instr::IntLit(5)]);
        }
        {
            let ast = Ast::IntLit(8589934592, Span::dummy());
            let (out, cc) = compile_this(&ast, None);
            assert_eq!(cc.get_constant(0), Value::Int(8589934592));
            assert_eq!(out, vec![Instr::LoadConstant(0)]);

        }
        {
            let ast = Ast::FloatLit(3.14, Span::dummy());
            let (out, cc) = compile_this(&ast, None);
            assert_eq!(cc.get_constant(0), Value::Float(3.14));
            assert_eq!(out, vec![Instr::LoadConstant(0)]);
        }
        {
            let ast = Ast::StringLit("hello world".into(), Span::dummy());
            let (out, cc) = compile_this(&ast, None);
            assert_eq!(cc.get_constant(0), "hello world".into());
            assert_eq!(out, vec![Instr::LoadConstant(0)]);
        }
    }

    #[test]
    fn test_add_emit() {
        let a = Arena::new();
        {
            // Add one thing
            let ast = Ast::Add(vec![a.alloc(Ast::IntLit(5, Span::dummy()))], Span::dummy());
            let (out, _) = compile_this(&ast, None);
            assert_eq!(out, vec![Instr::IntLit(5)]);
        }
        {
            // Add two things
            let ast = Ast::Add(vec![a.alloc(Ast::IntLit(5, Span::dummy())),
                                    a.alloc(Ast::IntLit(10, Span::dummy()))],
                               Span::dummy());
            let (out, _) = compile_this(&ast, None);
            assert_eq!(out,
                       vec![Instr::IntLit(5), Instr::IntLit(10), Instr::AddInt]);
        }
        {
            // Add some addition
            let ast = Ast::Add(vec![a.alloc(Ast::IntLit(5, Span::dummy())),
                                    a.alloc(Ast::IntLit(10, Span::dummy())),
                                    a.alloc(Ast::Add(vec![
                                        a.alloc(Ast::IntLit(15, Span::dummy())),
                                        a.alloc(Ast::IntLit(20, Span::dummy())),
                                        ],
                                                     Span::dummy()))],
                               Span::dummy());
            let (out, _) = compile_this(&ast, None);
            assert_eq!(out,
                       vec![Instr::IntLit(5),
                            Instr::IntLit(10),
                            Instr::IntLit(15),
                            Instr::IntLit(20),
                            Instr::AddInt,
                            Instr::AddInt,
                            Instr::AddInt]);
        }
    }

    #[test]
    fn test_basic_if() {
        let a = Arena::new();
        let ast = Ast::If(a.alloc(Ast::BoolLit(true, Span::dummy())),
                          a.alloc(Ast::IntLit(15, Span::dummy())),
                          a.alloc(Ast::IntLit(20, Span::dummy())),
                          Span::dummy());

        let (out, _) = compile_this(&ast, None);

        assert_eq!(out,
                   vec![Instr::BoolLit(true),
                        Instr::Ifn,
                        Instr::Jump(5),
                        Instr::IntLit(15),
                        Instr::Jump(6),
                        Instr::IntLit(20)]);
    }

    #[test]
    fn emit_no_arg_lambda() {
        let a = Arena::new();
        let ast = Ast::Lambda(vec![],
                              a.alloc(Ast::Block(vec![a.alloc(Ast::IntLit(10, Span::dummy())),
                                   a.alloc(Ast::IntLit(5, Span::dummy()))], Span::dummy())),
                              Span::dummy());

        let (out, _) = compile_this(&ast, None);

<<<<<<< HEAD
        assert_eq!(out, vec![
                   Instr::CreateClosure(0),
                   Instr::Jump(6),
                   Instr::IntLit(10),
                   Instr::Pop,
                   Instr::IntLit(5),
                   Instr::Ret]);
=======
        assert_eq!(out,
                   vec![Instr::CreateClosure(0),
                        Instr::LoadClosure(0),
                        Instr::Jump(7),
                        Instr::IntLit(10),
                        Instr::Pop,
                        Instr::IntLit(5),
                        Instr::Ret]);
>>>>>>> 5cfbbe1a
    }

    #[test]
    fn emit_list() {
        let a = Arena::new();
        let ast = Ast::List(vec![
                a.alloc(Ast::IntLit(1, Span::dummy())),
                a.alloc(Ast::IntLit(2, Span::dummy())),
                a.alloc(Ast::IntLit(3, Span::dummy())),
            ],
                            Span::dummy());

        let (out, _) = compile_this(&ast, None);

        assert_eq!(out,
                   vec![Instr::IntLit(2),
                        Instr::IntLit(3),
                        Instr::IntLit(1),
                        Instr::ExecuteClosure(2)]);
    }

    #[test]
    fn emit_one_arg_lambda() {
        let a = Arena::new();
        let mut interner = SymbolIntern::new();

        let arg1 = interner.intern("test");
        let ast = Ast::Lambda(vec![arg1],
                              a.alloc(Ast::Block(vec![a.alloc(Ast::Symbol(arg1, Span::dummy()))], Span::dummy())),
                              Span::dummy());

        let (out, _) = compile_this(&ast, Some(interner));

<<<<<<< HEAD
        assert_eq!(out, vec![
                   Instr::CreateClosure(0),
                   Instr::Jump(4),
                   Instr::Dup(0),
                   Instr::Ret]);
=======
        assert_eq!(out,
                   vec![Instr::CreateClosure(0),
                        Instr::LoadClosure(0),
                        Instr::Jump(5),
                        Instr::Dup(0),
                        Instr::Ret]);
>>>>>>> 5cfbbe1a
    }
}<|MERGE_RESOLUTION|>--- conflicted
+++ resolved
@@ -82,8 +82,7 @@
             out.fulfill(fulfill_false, Instr::Jump(len_with_true_code as u32));
             out.merge(false_code);
         }
-<<<<<<< HEAD
-        &Bound::Lambda { ref arg_symbols, ref bound_bodies, ref bindings, ..} => {
+        &Bound::Lambda { ref arg_symbols, ref body, ref bindings, ..} => {
             const INSTRS_BEFORE_LAMBDA_CODE: u32 = 2;
             let prior_code_len = out.len();
 
@@ -94,18 +93,6 @@
                     local_defines_count: bindings.num_declarations,
                     upvars_count: bindings.num_upvars,
                     has_rest_params: false,
-=======
-        &Bound::Lambda { ref arg_symbols, ref body, ref bindings, ..} => {
-            const INSTRS_BEFORE_LAMBDA_CODE: u32 = 3;
-            let prior_code_len = out.len();
-
-            let closure_class = ClosureClass {
-                code_offset: out.len() as u32 + INSTRS_BEFORE_LAMBDA_CODE,
-                // TODO: take varargs into account
-                arg_count: arg_symbols.len() as u32,
-                local_defines_count: bindings.num_declarations,
-                has_rest_params: false,
->>>>>>> 5cfbbe1a
             };
 
             let cc_id = compile_context.add_closure_class(closure_class);
@@ -284,7 +271,6 @@
 
         let (out, _) = compile_this(&ast, None);
 
-<<<<<<< HEAD
         assert_eq!(out, vec![
                    Instr::CreateClosure(0),
                    Instr::Jump(6),
@@ -292,16 +278,6 @@
                    Instr::Pop,
                    Instr::IntLit(5),
                    Instr::Ret]);
-=======
-        assert_eq!(out,
-                   vec![Instr::CreateClosure(0),
-                        Instr::LoadClosure(0),
-                        Instr::Jump(7),
-                        Instr::IntLit(10),
-                        Instr::Pop,
-                        Instr::IntLit(5),
-                        Instr::Ret]);
->>>>>>> 5cfbbe1a
     }
 
     #[test]
@@ -335,19 +311,10 @@
 
         let (out, _) = compile_this(&ast, Some(interner));
 
-<<<<<<< HEAD
         assert_eq!(out, vec![
                    Instr::CreateClosure(0),
                    Instr::Jump(4),
                    Instr::Dup(0),
                    Instr::Ret]);
-=======
-        assert_eq!(out,
-                   vec![Instr::CreateClosure(0),
-                        Instr::LoadClosure(0),
-                        Instr::Jump(5),
-                        Instr::Dup(0),
-                        Instr::Ret]);
->>>>>>> 5cfbbe1a
     }
 }