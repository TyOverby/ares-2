extern crate latin;

use std::path::{Path, PathBuf};

const TEST_SIGNIFIER: &'static str = "#test";
const BIND_SIGNIFIER: &'static str = "#bind";
const EMIT_SIGNIFIER: &'static str = "#emit";
const OUTPUT_SIGNIFIER: &'static str = "#output";
const RESULT_SIGNIFIER: &'static str = "#result";

struct Checks {
    name: String,
    binding: Option<Result<(), String>>,
    emit: Option<Result<(), String>>,
    output: Option<Result<(), String>>,
    result: Option<Result<(), String>>,
}

enum Phase {
    Binding(String),
    Emit(String),
    Output(String),
    Result(String),
}

impl Phase {
    fn get_lines(&mut self) -> &mut String {
        match *self {
            Phase::Binding(ref mut s) |
            Phase::Emit(ref mut s) |
            Phase::Output(ref mut s) |
            Phase::Result(ref mut s) => s
        }

    }

    fn append_line(&mut self, line: String) {
        let s = self.get_lines();
        if s.len() != 0 {
            s.push('\n');
        }
        s.push_str(&line);
    }
}

fn run_these(name: String, program: String, phases: Vec<Phase>) -> Checks {
    let mut binding = None;
    let mut emitting = None;
    let mut output = None;
    let mut result = None;

    for phase in phases { match phase {
        Phase::Binding(b) => {
            assert!(binding.is_none(), "two binding blocks for test {}", name);
            binding = Some(b);
        }
        Phase::Emit(e) => {
            assert!(emitting.is_none(), "two emit blocks for test {}", name);
            emitting = Some(e);
        }
        Phase::Output(o) => {
            assert!(output.is_none(), "two output blocks for test {}", name);
            output = Some(o);
        }
        Phase::Result(r) => {
            assert!(output.is_none(), "two result blocks for test {}", name);
            result = Some(r)
        }
    }}
    unimplemented!();
}

fn run_test<F, I: Iterator<Item=String>>(lines: I, corrector: F) -> Vec<Checks>
where I: Iterator<Item=String>, F: Fn(String, String, Vec<Phase>) -> Checks {
    let mut out = vec![];
    let mut phases = vec![];
    let mut current_name = None;
    let mut current_program = None;
    let mut current_phase = None;

    for line in lines {
        let line = line.trim_right().to_string();
        if line.starts_with(TEST_SIGNIFIER) {
            if let (Some(name), Some(prog), Some(phase)) = (current_name.take(), current_program.take(), current_phase.take()) {
                phases.push(phase);
                out.push(corrector(name, prog, phases));
                phases = vec![];
            }

            current_name = Some(line[TEST_SIGNIFIER.len() ..].trim().to_string());
            current_program = Some(String::new());
        } else if current_phase.is_some() && line.chars().all(char::is_whitespace) {
            continue;
        } else if line.starts_with(BIND_SIGNIFIER) {
            phases.extend(current_phase.take());
            current_phase = Some(Phase::Binding(String::new()));
        } else if line.starts_with(EMIT_SIGNIFIER) {
            phases.extend(current_phase.take());
            current_phase = Some(Phase::Emit(String::new()));
        } else if line.starts_with(OUTPUT_SIGNIFIER) {
            phases.extend(current_phase.take());
            current_phase = Some(Phase::Output(String::new()));
        } else if line.starts_with(RESULT_SIGNIFIER) {
            phases.extend(current_phase.take());
            current_phase = Some(Phase::Result(String::new()));
        } else {
            match (current_program.as_mut(), current_phase.as_mut()) {
                (_, Some(phase)) => phase.append_line(line),
                (Some(program), _) => program.push_str(&line),
                (None, None) => panic!("not inside a valid program")
            }
        }
    }

    if let (Some(name), Some(prog), Some(phase)) = (current_name.take(), current_program.take(), current_phase.take()) {
        phases.push(phase);
        out.push(corrector(name, prog, phases));
        phases = vec![];
    }

    out
}

#[test]
fn main() {
    let mut tests = vec![];

<<<<<<< HEAD
    for test in ::latin::directory::children(path_to_test_dir).unwrap() {
        if ::latin::file::has_extension(&test, "artest") {
=======
    for test in ::latin::directory::children("./tests").unwrap() {
        if test.extension().and_then(|ext| ext.to_str()).map(|ext| ext.ends_with("artest")).unwrap_or(false) {
            println!("running {}", test.display());
>>>>>>> 842776f3
            let lines = ::latin::file::read_lines(test).unwrap().map(|l| l.unwrap());
            tests.append(&mut run_test(lines, run_these));
        }
    }
}

#[test]
fn matrix_framework_works() {
    let file =
r#"#test foo
a + b
#bind
bindings foo
#emit
emitings foo
#output
outputings foo
#result
resultings foo
"#;

    let phases = run_test(file.lines().map(String::from), |name, program, phases| {
        assert_eq!(name, "foo");
        assert_eq!(program, "a + b");

        let mut found_binding = false;
        let mut found_emitting = false;
        let mut found_outputting = false;
        let mut found_result = false;

        for phase in phases {
            match phase {
                Phase::Binding(s) => {
                    assert_eq!(s, "bindings foo");
                    found_binding = true;
                }
                Phase::Emit(s)  => {
                    assert_eq!(s, "emitings foo");
                    found_emitting = true;
                }
                Phase::Output(s) => {
                    assert_eq!(s, "outputings foo");
                    found_outputting = true;
                }
                Phase::Result(s) =>  {
                    assert_eq!(s, "resultings foo");
                    found_result = true;
                }
            }
        }

        assert!(found_binding, "did not find a binding");
        assert!(found_emitting, "did not find a emitting");
        assert!(found_outputting, "did not find a outputting");
        assert!(found_result, "did not find a result");

        Checks {
            name: name,
            binding: None,
            emit: None,
            output: None,
            result: None,
        }
    });
}<|MERGE_RESOLUTION|>--- conflicted
+++ resolved
@@ -1,4 +1,5 @@
 extern crate latin;
+extern crate ares;
 
 use std::path::{Path, PathBuf};
 
@@ -10,10 +11,10 @@
 
 struct Checks {
     name: String,
-    binding: Option<Result<(), String>>,
-    emit: Option<Result<(), String>>,
-    output: Option<Result<(), String>>,
-    result: Option<Result<(), String>>,
+    binding: bool,
+    emit: bool,
+    output: bool,
+    result: bool,
 }
 
 enum Phase {
@@ -67,7 +68,17 @@
             result = Some(r)
         }
     }}
-    unimplemented!();
+
+    let (b, e, o, r) = (binding.is_some(), emitting.is_some(), output.is_some(), result.is_some());
+
+    ares::assert_compilation_steps(&program, binding, emitting, output, result);
+    Checks {
+        name: name.to_string(),
+        binding: b,
+        emit: e,
+        output: o,
+        result: r,
+    }
 }
 
 fn run_test<F, I: Iterator<Item=String>>(lines: I, corrector: F) -> Vec<Checks>
@@ -123,20 +134,42 @@
 
 #[test]
 fn main() {
+    use std::io::Write;
+    fn check(b: bool) -> &'static str {
+        if b { ":check" }
+        else { "      " }
+    }
+
     let mut tests = vec![];
 
-<<<<<<< HEAD
-    for test in ::latin::directory::children(path_to_test_dir).unwrap() {
+    for test in ::latin::directory::children("./tests/").unwrap() {
         if ::latin::file::has_extension(&test, "artest") {
-=======
-    for test in ::latin::directory::children("./tests").unwrap() {
-        if test.extension().and_then(|ext| ext.to_str()).map(|ext| ext.ends_with("artest")).unwrap_or(false) {
-            println!("running {}", test.display());
->>>>>>> 842776f3
             let lines = ::latin::file::read_lines(test).unwrap().map(|l| l.unwrap());
             tests.append(&mut run_test(lines, run_these));
         }
     }
+
+    let longest_name = tests.iter().map(|test| test.name.len()).max().unwrap_or(0);
+
+    let mut buffer: Vec<u8> = Vec::new();
+
+    writeln!(&mut buffer, "| {2:<0$} | {3:<1$} | {4:<1$} | {5:<1$} | {6:<1$} |",
+             longest_name, check(false).len(),
+             "name", "binding", "emit", "output", "result");
+
+    for _ in 0 .. buffer.len() - 1 {
+        write!(&mut buffer, "-");
+    }
+    writeln!(&mut buffer, "");
+
+    for test in tests {
+        writeln!(&mut buffer, "| {0:<1$} | {2} | {3} | {4} | {5} |", test.name, longest_name,
+               check(test.binding),
+               check(test.emit),
+               check(test.output),
+               check(test.result));
+    }
+    ::latin::file::write("./tests/readme.md", &buffer);
 }
 
 #[test]
@@ -191,10 +224,10 @@
 
         Checks {
             name: name,
-            binding: None,
-            emit: None,
-            output: None,
-            result: None,
+            binding: true,
+            emit: true,
+            output: true,
+            result: true,
         }
     });
 }