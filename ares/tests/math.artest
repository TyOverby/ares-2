--- conflicted
+++ resolved
@@ -1,24 +1,4 @@
 #test addition
-<<<<<<< HEAD
-1 + 3 
-#result 
-4
-
-#test subtraction
-3 - 5
-#result
--2
-
-#test multiplication
-3 * 5
-#result
-15
-
-#test division
-4 / 2
-#result
-2
-=======
 1 + 3
 #bind
 ADD:
@@ -26,4 +6,54 @@
         1
     LITERAL:
         3
->>>>>>> 842776f3
+#emit
+IntLit(1)
+IntLit(3)
+AddInt
+#result 
+4
+
+#test subtraction
+3 - 5
+#bind
+SUB:
+    LITERAL:
+        3
+    LITERAL:
+        5
+#emit
+IntLit(3)
+IntLit(5)
+SubInt
+#result
+-2
+
+#test multiplication
+3 * 5
+#bind
+MUL:
+    LITERAL:
+        3
+    LITERAL:
+        5
+#emit
+IntLit(3)
+IntLit(5)
+MulInt
+#result
+15
+
+#test division
+4 / 2
+#bind
+DIV:
+    LITERAL:
+        4
+    LITERAL:
+        2
+#emit
+IntLit(4)
+IntLit(2)
+DivInt
+#result
+2