use typed_arena::Arena;
use std::collections::{HashMap, HashSet};
use std::rc::Rc;
use std::cell::Cell;

mod error;
pub use self::error::BindingError;

use compiler::parse::{Ast, AstRef};
use vm::Modules;
use ares_syntax::{Symbol, SymbolIntern};

// 2 concepts, Binders and Bound nodes
//
// Binders are for things that introduce bindings
//
// Bound nodes are for every node that needs binding

pub type BoundRef<'bound, 'ast> = &'bound Bound<'bound, 'ast>;

#[derive(Debug)]
pub enum Bound<'bound, 'ast: 'bound> {
    Literal(AstRef<'ast>),
    Symbol {
        symbol: Symbol,
        source: SymbolBindSource,
        ast: AstRef<'ast>,
    },

    ListLit(Vec<BoundRef<'bound, 'ast>>, AstRef<'ast>),
    MapLit(Vec<(BoundRef<'bound, 'ast>, BoundRef<'bound, 'ast>)>, AstRef<'ast>),
    ListAccess(BoundRef<'bound, 'ast>, BoundRef<'bound, 'ast>, AstRef<'ast>),
    Add(BoundRef<'bound, 'ast>,
        BoundRef<'bound, 'ast>,
        AstRef<'ast>),
    Sub(BoundRef<'bound, 'ast>,
        BoundRef<'bound, 'ast>,
        AstRef<'ast>),
    Mul(BoundRef<'bound, 'ast>,
        BoundRef<'bound, 'ast>,
        AstRef<'ast>),
    Div(BoundRef<'bound, 'ast>,
        BoundRef<'bound, 'ast>,
        AstRef<'ast>),
    LessThan(
        BoundRef<'bound, 'ast>,
        BoundRef<'bound, 'ast>,
        AstRef<'ast>),
    LessThanOrEqual(
        BoundRef<'bound, 'ast>,
        BoundRef<'bound, 'ast>,
        AstRef<'ast>),
    GreaterThan(
        BoundRef<'bound, 'ast>,
        BoundRef<'bound, 'ast>,
        AstRef<'ast>),
    GreaterThanOrEqual(
        BoundRef<'bound, 'ast>,
        BoundRef<'bound, 'ast>,
        AstRef<'ast>),
    Equal(
        BoundRef<'bound, 'ast>,
        BoundRef<'bound, 'ast>,
        AstRef<'ast>),
    NotEqual(
        BoundRef<'bound, 'ast>,
        BoundRef<'bound, 'ast>,
        AstRef<'ast>),
    FnCall(BoundRef<'bound, 'ast>, Vec<BoundRef<'bound, 'ast>>, AstRef<'ast>),
    IfExpression(BoundRef<'bound, 'ast>,
       BoundRef<'bound, 'ast>,
       BoundRef<'bound, 'ast>,
       AstRef<'ast>),
    IfStatement(BoundRef<'bound, 'ast>,
       BoundRef<'bound, 'ast>,
       Option<BoundRef<'bound, 'ast>>,
       AstRef<'ast>),
    Lambda {
        arg_symbols: Vec<Symbol>,
        body: BoundRef<'bound, 'ast>,
        ast: AstRef<'ast>,
        bindings: LambdaBindings,
        upvar_list: Vec<SymbolBindSource>,
        is_shifter: Cell<bool>,
    },
    BlockExpression(Vec<BoundRef<'bound, 'ast>>, AstRef<'ast>),
    BlockStatement(Vec<BoundRef<'bound, 'ast>>, AstRef<'ast>),
    Assign(Symbol, SymbolBindSource, BoundRef<'bound, 'ast>, AstRef<'ast>),
    Define(Symbol, SymbolBindSource, BoundRef<'bound, 'ast>, AstRef<'ast>),
    Shift(Vec<BoundRef<'bound, 'ast>>, BoundRef<'bound, 'ast>, AstRef<'ast>),
    Reset(Vec<BoundRef<'bound, 'ast>>, BoundRef<'bound, 'ast>, AstRef<'ast>),
    Import {
        defines: Vec<Bound<'bound, 'ast>>,
        namespace: Symbol,
        version: String,
        ast: AstRef<'ast>,
    },
    ImportThis {
        name: Symbol,
        namespace: Symbol,
        version: String,
    }
}

#[derive(Debug, Clone, PartialEq, Eq, Ord, PartialOrd)]
pub enum SymbolBindSource {
    Arg {
        position: u32,
        upvar: Rc<Cell<bool>>,
    },
    Upvar {
        position: u32,
        upvar: Rc<Cell<bool>>,
    },
    LocalDefine {
        position: u32,
        upvar: Rc<Cell<bool>>,
    },
    Global(Symbol),
}

impl SymbolBindSource {
    fn set_as_upvar(&self)  {
        match self {
            &SymbolBindSource::Arg{ref upvar, ..} |
            &SymbolBindSource::Upvar{ref upvar, ..} |
            &SymbolBindSource::LocalDefine{ref upvar, ..}  => {
                upvar.set(true)
            }
            _ => {}
        }
    }

    fn new_arg(position: u32) -> SymbolBindSource {
        SymbolBindSource::Arg {
            position: position,
            upvar: Rc::new(Cell::new(false)),
        }
    }
    fn new_upvar(position: u32) -> SymbolBindSource {
        SymbolBindSource::Upvar {
            position: position,
            upvar: Rc::new(Cell::new(false)),
        }
    }
    fn new_local_define(position: u32) -> SymbolBindSource {
        SymbolBindSource::LocalDefine {
            position: position,
            upvar: Rc::new(Cell::new(false)),
        }
    }
    fn new_global(symbol: Symbol) -> SymbolBindSource {
        SymbolBindSource::Global(symbol)
    }
}

struct BuckStopsHereBinder<'a> {
    globals: HashSet<Symbol>,
    modules: Option<&'a Modules>,
    my_module: Symbol
}

#[derive(Debug, Eq, PartialEq)]
pub struct LambdaBindings {
    pub bindings: HashMap<Symbol, SymbolBindSource>,
    pub num_args: u32,
    pub num_upvars: u32,
    pub num_declarations: u32,
}

struct LambdaBinder<'a> {
    parent: &'a mut Binder,
    args: &'a Vec<Symbol>,
    bindings: LambdaBindings,
    upvar_list: Vec<SymbolBindSource>,
}

struct BlockBinder<'a> {
    parent: &'a mut Binder,
    symbol_map: HashMap<Symbol, Symbol>,
}

trait Binder {
    fn add_declaration(&mut self, symbol: Symbol, interner: &mut SymbolIntern) -> SymbolBindSource;
    fn already_binds(&self, symbol: Symbol) -> bool;
    fn lookup(&mut self, symbol: Symbol, from_closure: bool) -> Option<SymbolBindSource>;
    fn module(&self) -> Symbol;
}

impl LambdaBindings {
    fn new() -> LambdaBindings {
        LambdaBindings {
            bindings: HashMap::new(),
            num_args: 0,
            num_upvars: 0,
            num_declarations: 0,
        }
    }

    pub fn compute_stack_offset(&self, bind_source: &SymbolBindSource) -> u32 {
        match bind_source {
            &SymbolBindSource::Arg { position, .. } => position,
            &SymbolBindSource::Upvar { position, .. } => self.num_args + position,
            &SymbolBindSource::LocalDefine { position, .. } => self.num_args + self.num_upvars + position,
            &SymbolBindSource::Global(_) => panic!("no stack offset for global"),
        }
    }
}

impl<'a> LambdaBinder<'a> {
    fn new(parent: &'a mut Binder, args: &'a Vec<Symbol>) -> LambdaBinder<'a> {
        let mut bindings = LambdaBindings::new();
        for (i, arg_symbol) in args.iter().enumerate() {
            bindings.bindings.insert(arg_symbol.clone(),
                SymbolBindSource::new_arg(i as u32));
        }
        bindings.num_args = args.len() as u32;

        LambdaBinder {
            parent: parent,
            args: args,
            bindings: bindings,
            upvar_list: Vec::new(),
        }
    }
}

impl<'a> Binder for LambdaBinder<'a> {
    fn add_declaration(&mut self,
                       symbol: Symbol,
                       _interner: &mut SymbolIntern)
                       -> SymbolBindSource {
        assert!(!self.bindings.bindings.contains_key(&symbol));
        let source = SymbolBindSource::new_local_define(self.bindings.num_declarations);
        self.bindings.bindings.insert(symbol, source.clone());
        self.bindings.num_declarations += 1;
        source
    }

    fn already_binds(&self, symbol: Symbol) -> bool {
        self.bindings.bindings.contains_key(&symbol)
    }

    fn lookup(&mut self, symbol: Symbol, from_closure: bool) -> Option<SymbolBindSource> {
        if let Some(local_binding) = self.bindings.bindings.get(&symbol).cloned() {
            if from_closure {
                local_binding.set_as_upvar();
            }
            Some(local_binding)
        } else {
            match self.parent.lookup(symbol, true) {
                None => None,
                Some(g@SymbolBindSource::Global(_)) => Some(g),
                Some(other) => {
                    let upvar_position = self.upvar_list.len();
                    self.upvar_list.push(other);
                    self.bindings.num_upvars += 1;
                    let source = SymbolBindSource::new_upvar(upvar_position as u32);
                    self.bindings.bindings.insert(symbol, source.clone());
                    Some(source)
                }
            }
        }
    }

    fn module(&self) -> Symbol {
        self.parent.module()
    }
}

impl <'a> BlockBinder<'a> {
    fn new(parent: &'a mut Binder) -> BlockBinder<'a> {
        BlockBinder {
            parent: parent,
            symbol_map: HashMap::new(),
        }
    }
}

impl <'a> Binder for BlockBinder<'a> {
    fn add_declaration(&mut self, symbol: Symbol, interner: &mut SymbolIntern) -> SymbolBindSource {
        let mask = interner.gensym();
        self.symbol_map.insert(symbol, mask);
        self.parent.add_declaration(mask, interner)
    }

    fn already_binds(&self, symbol: Symbol) -> bool {
        self.symbol_map.contains_key(&symbol) || self.parent.already_binds(symbol)
    }

    fn lookup(&mut self, symbol: Symbol, from_closure: bool) -> Option<SymbolBindSource> {
        match self.symbol_map.get(&symbol) {
            Some(&translated) => self.parent.lookup(translated, from_closure),
            None => self.parent.lookup(symbol, from_closure)
        }
    }

    fn module(&self) -> Symbol {
        self.parent.module()
    }
}

impl <'a> Binder for BuckStopsHereBinder<'a> {
    fn add_declaration(&mut self,
                       symbol: Symbol,
                       _interner: &mut SymbolIntern)
                       -> SymbolBindSource {
        self.globals.insert(symbol);
        SymbolBindSource::Global(symbol)
    }

    fn already_binds(&self, symbol: Symbol) -> bool {
        self.globals.contains(&symbol)
    }

    fn lookup(&mut self, symbol: Symbol, _from_closure: bool) -> Option<SymbolBindSource> {
        if let Some(modules) = self.modules {
            if modules.is_defined(self.my_module, symbol) {
                return Some(SymbolBindSource::Global(symbol))
            }
        }

        if self.already_binds(symbol) {
            Some(SymbolBindSource::Global(symbol))
        } else {
            None
        }
    }

    fn module(&self) -> Symbol {
        self.my_module
    }
}

impl<'bound, 'ast: 'bound> Bound<'bound, 'ast> {
    pub fn bind_top(asts: &[AstRef<'ast>],
                    arena: &'bound Arena<Bound<'bound, 'ast>>,
                    modules: Option<&Modules>,
                    interner: &mut SymbolIntern)
                    -> Result<Vec<BoundRef<'bound, 'ast>>, BindingError> {
        let mut buck = BuckStopsHereBinder {
            globals: HashSet::new(),
            modules: modules,
            // TODO: Pass this in to binding for different namespaces
            my_module: interner.precomputed.default_namespace, 
        };

       asts.iter().map(|ast| Bound::bind(ast, arena, &mut buck, modules, interner)).collect()
    }

    fn bind_all<I>(asts: I, 
            arena: &'bound Arena<Bound<'bound, 'ast>>,
            binder: &mut Binder,
            modules: Option<&Modules>,
            interner: &mut SymbolIntern)
            -> Result<Vec<BoundRef<'bound, 'ast>>, BindingError>
    where I: IntoIterator<Item=AstRef<'ast>> {
        let mut out_ok = vec![];
        let mut out_err = vec![];
        for ast in asts {
            match Bound::bind(ast, arena, binder, modules, interner) {
                Ok(o) => out_ok.push(o),
                Err(e) => out_err.push(e),
            }
        }

        match out_err.len() {
            0 => Ok(out_ok),
            1 => Err(out_err.pop().unwrap()),
            _ => Err(BindingError::Multiple(out_err))
        }
    }

    fn bind(ast: AstRef<'ast>,
            arena: &'bound Arena<Bound<'bound, 'ast>>,
            binder: &mut Binder,
            modules: Option<&Modules>,
            interner: &mut SymbolIntern)
            -> Result<BoundRef<'bound, 'ast>, BindingError> {
        Ok(arena.alloc(match ast {
            &Ast::BoolLit(_, _) |
            &Ast::StringLit(_, _) |
            &Ast::FloatLit(_, _) |
            &Ast::SymbolLit(_, _) |
            &Ast::NilLit(_) |
            &Ast::IntLit(_, _) => Bound::Literal(ast),
            &Ast::ListLit(ref elements, _) => {
                Bound::ListLit(elements.iter()
                                            .map(|element| {
                                                Bound::bind(element, arena, binder, modules, interner)
                                            })
                                            .collect::<Result<Vec<_>, _>>()?,
                               ast)
            }
            &Ast::ListAccess(ref target, ref index, _) => {
                Bound::ListAccess(
                    Bound::bind(target, arena, binder, modules, interner)?,
                    Bound::bind(index, arena, binder, modules, interner)?,
                    ast)
            }
            &Ast::MapLit(ref elements, _) => {
                let mut bound = Vec::with_capacity(elements.len());
                for &(ref k, ref v) in elements {
                    let k = Bound::bind(k, arena, binder, modules, interner)?;
                    let v = Bound::bind(v, arena, binder, modules, interner)?;
                    bound.push((k, v));
                }
                Bound::MapLit(bound, ast)
            }
            &Ast::Identifier(symbol, span) => {
                let source = match binder.lookup(symbol, false) {
                    Some(source) => source,
                    None => return Err(BindingError::CouldNotBind(symbol, span)),
                };

                //println!("source for {} is {:?}", interner.lookup_or_anon(symbol), source);

                Bound::Symbol {
                    symbol: symbol,
                    ast: ast,
                    source: source,
                }
            }
            &Ast::Add(ref left, ref right, _) => {
                Bound::Add(Bound::bind(left, arena, binder, modules, interner)?,
                           Bound::bind(right, arena, binder, modules, interner)?,
                           ast)
            }
            &Ast::Sub(ref left, ref right, _) => {
                Bound::Sub(Bound::bind(left, arena, binder, modules, interner)?,
                           Bound::bind(right, arena, binder, modules, interner)?,
                           ast)
            }
            &Ast::Mul(ref left, ref right, _) => {
                Bound::Mul(Bound::bind(left, arena, binder, modules, interner)?,
                           Bound::bind(right, arena, binder, modules, interner)?,
                           ast)
            }
            &Ast::Div(ref left, ref right, _) => {
                Bound::Div(Bound::bind(left, arena, binder, modules, interner)?,
                           Bound::bind(right, arena, binder, modules, interner)?,
                           ast)
            }
            &Ast::LessThan(ref left, ref right, _) => {
                Bound::LessThan(Bound::bind(left, arena, binder, modules, interner)?,
                                Bound::bind(right, arena, binder, modules, interner)?,
                                ast)
            }
            &Ast::LessThanOrEqual(ref left, ref right, _) => {
                Bound::LessThanOrEqual(Bound::bind(left, arena, binder, modules, interner)?,
                                Bound::bind(right, arena, binder, modules, interner)?,
                                ast)
            }
            &Ast::GreaterThan(ref left, ref right, _) => {
                Bound::GreaterThan(Bound::bind(left, arena, binder, modules, interner)?,
                                Bound::bind(right, arena, binder, modules, interner)?,
                                ast)
            }
            &Ast::GreaterThanOrEqual(ref left, ref right, _) => {
                Bound::GreaterThanOrEqual(Bound::bind(left, arena, binder, modules, interner)?,
                                Bound::bind(right, arena, binder, modules, interner)?,
                                ast)
            }
            &Ast::Equal(ref left, ref right, _) => {
                Bound::Equal(Bound::bind(left, arena, binder, modules, interner)?,
                                Bound::bind(right, arena, binder, modules, interner)?,
                                ast)
            }
            &Ast::NotEqual(ref left, ref right, _) => {
                Bound::NotEqual(Bound::bind(left, arena, binder, modules, interner)?,
                                Bound::bind(right, arena, binder, modules, interner)?,
                                ast)
            }
            &Ast::FnCall(ref receiver, ref arguments, _) => {
                let bound_receiver = Bound::bind(receiver, arena, binder, modules, interner)?;
                let bound_arguments = Bound::bind_all(arguments, arena, binder, modules, interner)?;
                Bound::FnCall(bound_receiver, bound_arguments, ast)
            }
            &Ast::IfExpression(ref a, ref b, ref c, _) => {
                Bound::IfExpression(Bound::bind(a, arena, binder, modules, interner)? as &_,
                          Bound::bind(b, arena, binder, modules, interner)? as &_,
                          Bound::bind(c, arena, binder, modules, interner)? as &_,
                          ast)
            }
            &Ast::IfStatement(ref a, ref b, ref c, _) => {
                Bound::IfStatement(Bound::bind(a, arena, binder, modules, interner)? as &_,
                          Bound::bind(b, arena, binder, modules, interner)?,
                          rearrange(c.map(|c| Bound::bind(c, arena, binder, modules, interner)))?,
                          ast)
            }
            &Ast::Closure(ref _name, ref args, ref body_block, _) => {
                // TODO: Bind name to "this function"
                // args.len() must be 1 for now because that's how many argument lists there are.
                assert!(args.len() == 1);
                let mut new_binder = LambdaBinder::new(binder, &args[0]);
                let bound_body = Bound::bind(body_block, arena, &mut new_binder, modules, interner)?;
                Bound::Lambda {
                    arg_symbols: args[0].clone(),
                    body: bound_body,
                    ast: ast,
                    bindings: new_binder.bindings,
                    upvar_list: new_binder.upvar_list,
                    is_shifter: Cell::new(false),
                }
            }
            &Ast::BlockExpression(ref bodies, _) => {
                let mut new_binder = BlockBinder::new(binder);
                let bound_bodies = Bound::bind_all(bodies, arena, &mut new_binder, modules, interner)?;
                Bound::BlockExpression(bound_bodies, ast)
            }
            &Ast::BlockStatement(ref bodies, _) => {
                let mut new_binder = BlockBinder::new(binder);
                let bound_bodies = Bound::bind_all(bodies, arena, &mut new_binder, modules, interner)?;
                Bound::BlockStatement(bound_bodies, ast)
            }
            &Ast::Assign(symbol, value, _) => {
                match binder.lookup(symbol, false) {
                    Some(source@SymbolBindSource::LocalDefine{..}) |
                    Some(source@SymbolBindSource::Arg{..}) |
                    Some(source@SymbolBindSource::Upvar{..}) => {
                        let value = Bound::bind(value, arena, binder, modules, interner)?;
                        Bound::Assign(symbol, source, value, ast)
                    }
                    Some(source@SymbolBindSource::Global(_)) => {
                        let value = Bound::bind(value, arena, binder, modules, interner)?;
                        Bound::Assign(symbol, source, value, ast)
                    }
                    None => return Err(BindingError::CouldNotBind(symbol, ast.span()))
                }
            }
            &Ast::Define(symbol, value, _) => {
                if binder.already_binds(symbol) {
                    return Err(BindingError::AlreadyDefined(symbol));
                }
                let source = binder.add_declaration(symbol, interner);
                let bound_value = Bound::bind(value, arena, binder, modules, interner)?;
                Bound::Define(symbol, source, bound_value, ast)
            }
            &Ast::Shift(ref symbols, ref closure, _) => {
<<<<<<< HEAD
                let bound_symbols = try!(Bound::bind_all(symbols, arena, binder, modules, interner));
                let bound_closure = try!(Bound::bind(closure, arena, binder, modules, interner));
=======
                let bound_symbols = Bound::bind_all(symbols, arena, binder, modules, interner)?;
                let bound_closure = Bound::bind(closure, arena, binder, modules, interner)?;
>>>>>>> 2c7042a1
                if let &Bound::Lambda{ ref is_shifter, .. } = bound_closure {
                    is_shifter.set(true);
                } else {
                    panic!("shift called without lambda body");
                }
                Bound::Shift(bound_symbols, bound_closure, ast)
            }
            &Ast::Reset(ref symbols, ref closure, _) => {
<<<<<<< HEAD
                let bound_symbols = try!(Bound::bind_all(symbols, arena, binder, modules, interner));
                let bound_closure = try!(Bound::bind(closure, arena, binder, modules, interner));
=======
                let bound_symbols = Bound::bind_all(symbols, arena, binder, modules, interner)?;
                let bound_closure = Bound::bind(closure, arena, binder, modules, interner)?;
>>>>>>> 2c7042a1
                Bound::Reset(bound_symbols, bound_closure, ast)
            }
            &Ast::Import(ref names, ref namespace, ref version, _) => {
                let mut sources = vec![];
                for name in names.iter().cloned() {
                    if binder.already_binds(name) {
                        return Err(BindingError::AlreadyDefined(name));
                    }

                    let source = binder.add_declaration(name, interner);
                    sources.push(source);
                }

                let version = match (*version).clone() {
                    Ast::StringLit(s, _) => s,
                    _ => panic!("version not string"),
                };

                Bound::Import {
                    defines: names.iter().cloned().zip(sources.into_iter()).map(|(name, source)| {
                        let import_this = Bound::ImportThis {
                            name: name,
                            namespace: *namespace,
                            version: version.clone(),
                        };

                        Bound::Define(name, source, arena.alloc(import_this), ast)
                    }).collect(),

                    namespace: namespace.clone(),
                    version: version,
                    ast: ast
                }
            }
        }))
    }
}

fn rearrange<T, E>(obj: Option<Result<T, E>>) -> Result<Option<T>, E> {
    match obj {
        None => Ok(None),
        Some(Ok(t)) => Ok(Some(t)),
        Some(Err(e)) => Err(e)
    }
}
<|MERGE_RESOLUTION|>--- conflicted
+++ resolved
@@ -537,13 +537,8 @@
                 Bound::Define(symbol, source, bound_value, ast)
             }
             &Ast::Shift(ref symbols, ref closure, _) => {
-<<<<<<< HEAD
-                let bound_symbols = try!(Bound::bind_all(symbols, arena, binder, modules, interner));
-                let bound_closure = try!(Bound::bind(closure, arena, binder, modules, interner));
-=======
                 let bound_symbols = Bound::bind_all(symbols, arena, binder, modules, interner)?;
                 let bound_closure = Bound::bind(closure, arena, binder, modules, interner)?;
->>>>>>> 2c7042a1
                 if let &Bound::Lambda{ ref is_shifter, .. } = bound_closure {
                     is_shifter.set(true);
                 } else {
@@ -552,13 +547,8 @@
                 Bound::Shift(bound_symbols, bound_closure, ast)
             }
             &Ast::Reset(ref symbols, ref closure, _) => {
-<<<<<<< HEAD
-                let bound_symbols = try!(Bound::bind_all(symbols, arena, binder, modules, interner));
-                let bound_closure = try!(Bound::bind(closure, arena, binder, modules, interner));
-=======
                 let bound_symbols = Bound::bind_all(symbols, arena, binder, modules, interner)?;
                 let bound_closure = Bound::bind(closure, arena, binder, modules, interner)?;
->>>>>>> 2c7042a1
                 Bound::Reset(bound_symbols, bound_closure, ast)
             }
             &Ast::Import(ref names, ref namespace, ref version, _) => {
